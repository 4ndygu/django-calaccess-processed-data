--- conflicted
+++ resolved
@@ -6,100 +6,6 @@
 default_app_config = 'calaccess_processed.apps.CalAccessProcessedConfig'
 
 
-<<<<<<< HEAD
-def get_models_to_process():
-    """
-    Returns a list of models to derive from raw CAL-ACCESS data.
-
-    Models are listed in the order in which they should be derived, as some
-    of data tables derived earlier in the order are re-used in the load queries
-    of models later in the order.
-    """
-    from calaccess_processed.models.filings import campaign
-    return [
-        campaign.form460.Form460FilingVersion,
-        campaign.form460.Form460Filing,
-        campaign.form460.schedules.a.Form460ScheduleASummaryVersion,
-        campaign.form460.schedules.a.Form460ScheduleASummary,
-        campaign.form460.schedules.c.Form460ScheduleCSummaryVersion,
-        campaign.form460.schedules.c.Form460ScheduleCSummary,
-        campaign.form460.schedules.a.Form460ScheduleAItemVersion,
-        campaign.form460.schedules.a.Form460ScheduleAItem,
-        campaign.form460.schedules.b.Form460ScheduleB1ItemVersion,
-        campaign.form460.schedules.b.Form460ScheduleB1Item,
-        campaign.form460.schedules.b.Form460ScheduleB2ItemVersion,
-        campaign.form460.schedules.b.Form460ScheduleB2Item,
-        campaign.form460.schedules.b.Form460ScheduleB2ItemVersionOld,
-        campaign.form460.schedules.b.Form460ScheduleB2ItemOld,
-        campaign.form460.schedules.c.Form460ScheduleCItemVersion,
-        campaign.form460.schedules.c.Form460ScheduleCItem,
-        campaign.form460.schedules.d.Form460ScheduleDItemVersion,
-        campaign.form460.schedules.d.Form460ScheduleDItem,
-        campaign.form460.schedules.e.Form460ScheduleEItemVersion,
-        campaign.form460.schedules.e.Form460ScheduleEItem,
-        campaign.form460.schedules.e.Form460ScheduleESubItemVersion,
-        campaign.form460.schedules.e.Form460ScheduleESubItem,
-        campaign.form460.schedules.f.Form460ScheduleFItemVersion,
-        campaign.form460.schedules.f.Form460ScheduleFItem,
-        campaign.form460.schedules.g.Form460ScheduleGItemVersion,
-        campaign.form460.schedules.g.Form460ScheduleGItem,
-        campaign.form460.schedules.h.Form460ScheduleHItemVersion,
-        campaign.form460.schedules.h.Form460ScheduleHItem,
-        campaign.form460.schedules.h.Form460ScheduleH2ItemVersionOld,
-        campaign.form460.schedules.h.Form460ScheduleH2ItemOld,
-        campaign.form460.schedules.i.Form460ScheduleIItemVersion,
-        campaign.form460.schedules.i.Form460ScheduleIItem,
-        campaign.form501.Form501FilingVersion,
-        campaign.form501.Form501Filing,
-        campaign.form497.Form497FilingVersion,
-        campaign.form497.Form497Filing,
-        campaign.form497.Form497Part1ItemVersion,
-        campaign.form497.Form497Part1Item,
-        campaign.form497.Form497Part2ItemVersion,
-        campaign.form497.Form497Part2Item,
-    ]
-
-
-def get_ocd_models_to_load():
-    """
-    Returns a list of the OCD models with data to be loaded.
-    """
-    from calaccess_processed.models import opencivicdata
-
-    return [
-        opencivicdata.people_orgs.Organization,
-        opencivicdata.elections.election.Election,
-        opencivicdata.elections.contest.BallotMeasureContest,
-        opencivicdata.elections.candidacy.Candidacy,
-        opencivicdata.elections.party.Party,
-    ]
-
-
-def get_ocd_models_to_archive():
-    """
-    Returns a list of the OCD models with data to be published.
-    """
-    from calaccess_processed.models import opencivicdata
-
-    return [
-        opencivicdata.elections.election.Election,
-        opencivicdata.elections.contest.BallotMeasureContest,
-        opencivicdata.elections.candidacy.Candidacy,
-        opencivicdata.elections.party.Party,
-        opencivicdata.elections.contest.BallotMeasureContest,
-        opencivicdata.elections.contest.CandidateContest,
-        opencivicdata.elections.candidacy.Candidacy,
-        opencivicdata.elections.ballot_selection.BallotMeasureSelection,
-        opencivicdata.elections.ballot_selection.CandidateSelection,
-        opencivicdata.event.Event,
-        opencivicdata.people_orgs.Person,
-        opencivicdata.people_orgs.Post,
-        opencivicdata.people_orgs.Organization,
-    ]
-
-
-=======
->>>>>>> 69d84d19
 def archive_directory_path(instance, filename):
     """
     Returns a path to an archived processed data file or ZIP.
